// Copyright 2017 Jeff Foley. All rights reserved.
// Use of this source code is governed by Apache 2 LICENSE that can be found in the LICENSE file.

package main

import (
	"bufio"
	"bytes"
	"flag"
	"fmt"
	"io"
	"log"
	"math/rand"
	"os"
	"os/signal"
	"path/filepath"
	"syscall"
	"time"

	"github.com/OWASP/Amass/config"
	"github.com/OWASP/Amass/intel"
	"github.com/OWASP/Amass/resolvers"
	"github.com/OWASP/Amass/stringset"
	"github.com/OWASP/Amass/utils"
	"github.com/fatih/color"
	homedir "github.com/mitchellh/go-homedir"
)

const (
	intelUsageMsg = "intel [options] [-whois -d DOMAIN] [-addr ADDR -asn ASN -cidr CIDR]"
)

type intelArgs struct {
	Addresses        utils.ParseIPs
	ASNs             utils.ParseInts
	CIDRs            utils.ParseCIDRs
	OrganizationName string
	Domains          stringset.Set
	Excluded         stringset.Set
	Included         stringset.Set
	MaxDNSQueries    int
	Ports            utils.ParseInts
	Resolvers        stringset.Set
	Timeout          int
	Options          struct {
		Active              bool
		DemoMode            bool
		IPs                 bool
		IPv4                bool
		IPv6                bool
		ListSources         bool
		ReverseWhois        bool
		Sources             bool
		MonitorResolverRate bool
		ScoreResolvers      bool
		PublicDNS           bool
	}
	Filepaths struct {
		ConfigFile   string
		Directory    string
		Domains      utils.ParseStrings
		ExcludedSrcs string
		IncludedSrcs string
		LogFile      string
		Resolvers    utils.ParseStrings
		TermOut      string
	}
}

func defineIntelArgumentFlags(intelFlags *flag.FlagSet, args *intelArgs) {
	intelFlags.Var(&args.Addresses, "addr", "IPs and ranges (192.168.1.1-254) separated by commas")
	intelFlags.Var(&args.ASNs, "asn", "ASNs separated by commas (can be used multiple times)")
	intelFlags.Var(&args.CIDRs, "cidr", "CIDRs separated by commas (can be used multiple times)")
	intelFlags.StringVar(&args.OrganizationName, "org", "", "Search string provided against AS description information")
	intelFlags.Var(&args.Domains, "d", "Domain names separated by commas (can be used multiple times)")
	intelFlags.Var(&args.Excluded, "exclude", "Data source names separated by commas to be excluded")
	intelFlags.Var(&args.Included, "include", "Data source names separated by commas to be included")
	intelFlags.IntVar(&args.MaxDNSQueries, "max-dns-queries", 0, "Maximum number of concurrent DNS queries")
	intelFlags.Var(&args.Ports, "p", "Ports separated by commas (default: 443)")
	intelFlags.Var(&args.Resolvers, "r", "IP addresses of preferred DNS resolvers (can be used multiple times)")
	intelFlags.IntVar(&args.Timeout, "timeout", 0, "Number of minutes to let enumeration run before quitting")
}

func defineIntelOptionFlags(intelFlags *flag.FlagSet, args *intelArgs) {
<<<<<<< HEAD
	intelFlags.BoolVar(&args.Options.Active, "active", false, "Enable active recon methods")
=======
	intelFlags.BoolVar(&args.Options.Active, "active", false, "Attempt certificate name grabs")
>>>>>>> a1a54509
	intelFlags.BoolVar(&args.Options.DemoMode, "demo", false, "Censor output to make it suitable for demonstrations")
	intelFlags.BoolVar(&args.Options.IPs, "ip", false, "Show the IP addresses for discovered names")
	intelFlags.BoolVar(&args.Options.IPv4, "ipv4", false, "Show the IPv4 addresses for discovered names")
	intelFlags.BoolVar(&args.Options.IPv6, "ipv6", false, "Show the IPv6 addresses for discovered names")
	intelFlags.BoolVar(&args.Options.ListSources, "list", false, "Print the names of all available data sources")
	intelFlags.BoolVar(&args.Options.ReverseWhois, "whois", false, "All provided domains are run through reverse whois")
	intelFlags.BoolVar(&args.Options.Sources, "src", false, "Print data sources for the discovered names")
	intelFlags.BoolVar(&args.Options.MonitorResolverRate, "noresolvrate", true, "Disable resolver rate monitoring")
	intelFlags.BoolVar(&args.Options.ScoreResolvers, "noresolvscore", true, "Disable resolver reliability scoring")
	intelFlags.BoolVar(&args.Options.PublicDNS, "public-dns", false, "Use public-dns.info resolver list")
}

func defineIntelFilepathFlags(intelFlags *flag.FlagSet, args *intelArgs) {
	intelFlags.StringVar(&args.Filepaths.ConfigFile, "config", "", "Path to the INI configuration file. Additional details below")
	intelFlags.StringVar(&args.Filepaths.Directory, "dir", "", "Path to the directory containing the output files")
	intelFlags.Var(&args.Filepaths.Domains, "df", "Path to a file providing root domain names")
	intelFlags.StringVar(&args.Filepaths.ExcludedSrcs, "ef", "", "Path to a file providing data sources to exclude")
	intelFlags.StringVar(&args.Filepaths.IncludedSrcs, "if", "", "Path to a file providing data sources to include")
	intelFlags.StringVar(&args.Filepaths.LogFile, "log", "", "Path to the log file where errors will be written")
	intelFlags.Var(&args.Filepaths.Resolvers, "rf", "Path to a file providing preferred DNS resolvers")
	intelFlags.StringVar(&args.Filepaths.TermOut, "o", "", "Path to the text file containing terminal stdout/stderr")
}

func runIntelCommand(clArgs []string) {
	args := intelArgs{
		Domains:   stringset.New(),
		Excluded:  stringset.New(),
		Included:  stringset.New(),
		Resolvers: stringset.New(),
	}
	var help1, help2 bool
	intelCommand := flag.NewFlagSet("intel", flag.ContinueOnError)

	intelBuf := new(bytes.Buffer)
	intelCommand.SetOutput(intelBuf)

	intelCommand.BoolVar(&help1, "h", false, "Show the program usage message")
	intelCommand.BoolVar(&help2, "help", false, "Show the program usage message")
	defineIntelArgumentFlags(intelCommand, &args)
	defineIntelOptionFlags(intelCommand, &args)
	defineIntelFilepathFlags(intelCommand, &args)

	if len(clArgs) < 1 {
		commandUsage(intelUsageMsg, intelCommand, intelBuf)
		return
	}

	if err := intelCommand.Parse(clArgs); err != nil {
		r.Fprintf(color.Error, "%v\n", err)
		os.Exit(1)
	}
	if help1 || help2 {
		commandUsage(intelUsageMsg, intelCommand, intelBuf)
		return
	}

	// Check if the user has requested the data source names
	if args.Options.ListSources {
		for _, name := range GetAllSourceNames() {
			g.Println(name)
		}
		return
	}

	// Some input validation
	if !args.Options.ReverseWhois && args.OrganizationName == "" &&
		len(args.Addresses) == 0 && len(args.CIDRs) == 0 && len(args.ASNs) == 0 {
		commandUsage(intelUsageMsg, intelCommand, intelBuf)
		os.Exit(1)
	}

	if (len(args.Excluded) > 0 || args.Filepaths.ExcludedSrcs != "") &&
		(len(args.Included) > 0 || args.Filepaths.IncludedSrcs != "") {
		commandUsage(intelUsageMsg, intelCommand, intelBuf)
		os.Exit(1)
	}

	// Seed the default pseudo-random number generator
	rand.Seed(time.Now().UTC().UnixNano())

	if args.OrganizationName != "" {
		records, err := intel.LookupASNsByName(args.OrganizationName)
		if err == nil {
			for _, a := range records {
				fmt.Printf("%d, %s\n", a.ASN, a.Description)
			}
		} else {
			fmt.Printf("%v\n", err)
		}
		return
	}

	if err := processIntelInputFiles(&args); err != nil {
		fmt.Fprintf(color.Error, "%v\n", err)
		os.Exit(1)
	}

	ic := intel.NewCollection()
	if ic == nil {
		r.Fprintf(color.Error, "%s\n", "No DNS resolvers passed the sanity check")
		os.Exit(1)
	}

	rLog, wLog := io.Pipe()
	ic.Config.Log = log.New(wLog, "", log.Lmicroseconds)

	// Check if a configuration file was provided, and if so, load the settings
	if err := config.AcquireConfig(args.Filepaths.Directory, args.Filepaths.ConfigFile, ic.Config); err == nil {
		// Check if a config file was provided that has DNS resolvers specified
		if len(ic.Config.Resolvers) > 0 && len(args.Resolvers) == 0 {
			args.Resolvers = stringset.New(ic.Config.Resolvers...)
		}
	} else if args.Filepaths.ConfigFile != "" {
		r.Fprintf(color.Error, "Failed to load the configuration file: %v\n", err)
		os.Exit(1)
	}

	// Override configuration file settings with command-line arguments
	if err := ic.Config.UpdateConfig(args); err != nil {
		r.Fprintf(color.Error, "Configuration error: %v\n", err)
		os.Exit(1)
	}

	if len(args.Resolvers) > 0 {
		var pool *resolvers.ResolverPool

		if pool = resolvers.SetupResolverPool(args.Resolvers.Slice(), true, true); pool == nil {
			r.Fprintf(color.Error, "Failed to set custom DNS resolvers\n")
			os.Exit(1)
		}
		ic.Pool = pool
	}

	if args.Options.ReverseWhois {
		if len(ic.Config.Domains()) == 0 {
			r.Fprintln(color.Error, "No root domain names were provided")
			os.Exit(1)
		}

		args.Options.IPs = false
		args.Options.IPv4 = false
		args.Options.IPv6 = false
		go ic.ReverseWhois()
	} else {
		go ic.HostedDomains()
	}

	go intelSignalHandler(ic)
	processIntelOutput(ic, &args, rLog)
}

func processIntelOutput(ic *intel.Collection, args *intelArgs, pipe *io.PipeReader) {
	var err error

	// Prepare output file paths
	dir := ic.Config.Dir
	if dir == "" {
		path, err := homedir.Dir()
		if err != nil {
			r.Fprintln(color.Error, "Failed to obtain the user home directory")
			os.Exit(1)
		}
		dir = filepath.Join(path, config.DefaultOutputDirectory)
	}
	// If the directory does not yet exist, create it
	if err = os.MkdirAll(dir, 0755); err != nil {
		r.Fprintf(color.Error, "Failed to create the directory: %v\n", err)
		os.Exit(1)
	}
	logfile := filepath.Join(dir, "amass.log")
	if args.Filepaths.LogFile != "" {
		logfile = args.Filepaths.LogFile
	}
	txtfile := filepath.Join(dir, "amass.txt")
	if args.Filepaths.TermOut != "" {
		txtfile = args.Filepaths.TermOut
	}

	go writeLogsAndMessages(pipe, logfile)

	var outptr *os.File
	if txtfile != "" {
		outptr, err = os.OpenFile(txtfile, os.O_WRONLY|os.O_CREATE, 0644)
		if err != nil {
			r.Fprintf(color.Error, "Failed to open the text output file: %v\n", err)
			os.Exit(1)
		}
		defer func() {
			outptr.Sync()
			outptr.Close()
		}()
		outptr.Truncate(0)
		outptr.Seek(0, 0)
	}

	// Collect all the names returned by the intelligence collection
	for out := range ic.Output {
		source, name, ips := utils.OutputLineParts(out, args.Options.Sources,
			args.Options.IPs || args.Options.IPv4 || args.Options.IPv6, args.Options.DemoMode)

		if ips != "" {
			ips = " " + ips
		}

		fmt.Fprintf(color.Output, "%s%s%s\n", blue(source), green(name), yellow(ips))
		// Handle writing the line to a specified output file
		if outptr != nil {
			fmt.Fprintf(outptr, "%s%s%s\n", source, name, ips)
		}
	}
}

// If the user interrupts the program, print the summary information
func intelSignalHandler(ic *intel.Collection) {
	quit := make(chan os.Signal, 1)

	signal.Notify(quit, os.Interrupt, syscall.SIGTERM)
	<-quit
	close(ic.Done)
}

func writeIntelLogsAndMessages(logs *io.PipeReader, logfile string) {
	var filePtr *os.File
	if logfile != "" {
		var err error

		filePtr, err = os.OpenFile(logfile, os.O_WRONLY|os.O_CREATE, 0644)
		if err != nil {
			r.Fprintf(color.Error, "Failed to open the log file: %v\n", err)
		} else {
			defer func() {
				filePtr.Sync()
				filePtr.Close()
			}()
			filePtr.Truncate(0)
			filePtr.Seek(0, 0)
		}
	}

	scanner := bufio.NewScanner(logs)
	for scanner.Scan() {
		line := scanner.Text()

		if err := scanner.Err(); err != nil {
			fmt.Fprintf(color.Error, "Error reading the Amass logs: %v\n", err)
			break
		}
		if filePtr != nil {
			fmt.Fprintln(filePtr, line)
		}
	}
}

// Obtain parameters from provided input files
func processIntelInputFiles(args *intelArgs) error {
	if args.Filepaths.ExcludedSrcs != "" {
		list, err := config.GetListFromFile(args.Filepaths.ExcludedSrcs)
		if err != nil {
			return fmt.Errorf("Failed to parse the exclude file: %v", err)
		}
		args.Excluded.InsertMany(list...)
	}
	if args.Filepaths.IncludedSrcs != "" {
		list, err := config.GetListFromFile(args.Filepaths.IncludedSrcs)
		if err != nil {
			return fmt.Errorf("Failed to parse the include file: %v", err)
		}
		args.Included.InsertMany(list...)
	}
	if len(args.Filepaths.Domains) > 0 {
		for _, f := range args.Filepaths.Domains {
			list, err := config.GetListFromFile(f)
			if err != nil {
				return fmt.Errorf("Failed to parse the domain names file: %v", err)
			}

			args.Domains.InsertMany(list...)
		}
	}
	if len(args.Filepaths.Resolvers) > 0 {
		for _, f := range args.Filepaths.Resolvers {
			list, err := config.GetListFromFile(f)
			if err != nil {
				return fmt.Errorf("Failed to parse the resolver file: %v", err)
			}

			args.Resolvers.InsertMany(list...)
		}
	}
	return nil
}

// Setup the amass intelligence collection settings
func (i intelArgs) OverrideConfig(conf *config.Config) error {
	if i.Options.Active {
		conf.Active = true
	}
	if len(i.Addresses) > 0 {
		conf.Addresses = i.Addresses
	}
	if len(i.ASNs) > 0 {
		conf.ASNs = i.ASNs
	}
	if len(i.CIDRs) > 0 {
		conf.CIDRs = i.CIDRs
	}
	if len(i.Ports) > 0 {
		conf.Ports = i.Ports
	}
	if i.Filepaths.Directory != "" {
		conf.Dir = i.Filepaths.Directory
	}
	if i.MaxDNSQueries > 0 {
		conf.MaxDNSQueries = i.MaxDNSQueries
	}
	if i.Timeout > 0 {
		conf.Timeout = i.Timeout
	}

	if !i.Options.MonitorResolverRate {
		conf.MonitorResolverRate = false
	}
	if !i.Options.ScoreResolvers {
		conf.ScoreResolvers = false
	}

	if len(i.Included) > 0 {
		conf.SourceFilter.Include = true
		conf.SourceFilter.Sources = i.Included.Slice()
	} else if len(i.Excluded) > 0 {
		conf.SourceFilter.Include = false
		conf.SourceFilter.Sources = i.Excluded.Slice()
	}

	// Attempt to add the provided domains to the configuration
	conf.AddDomains(i.Domains.Slice())
	return nil
}<|MERGE_RESOLUTION|>--- conflicted
+++ resolved
@@ -82,11 +82,7 @@
 }
 
 func defineIntelOptionFlags(intelFlags *flag.FlagSet, args *intelArgs) {
-<<<<<<< HEAD
-	intelFlags.BoolVar(&args.Options.Active, "active", false, "Enable active recon methods")
-=======
 	intelFlags.BoolVar(&args.Options.Active, "active", false, "Attempt certificate name grabs")
->>>>>>> a1a54509
 	intelFlags.BoolVar(&args.Options.DemoMode, "demo", false, "Censor output to make it suitable for demonstrations")
 	intelFlags.BoolVar(&args.Options.IPs, "ip", false, "Show the IP addresses for discovered names")
 	intelFlags.BoolVar(&args.Options.IPv4, "ipv4", false, "Show the IPv4 addresses for discovered names")
