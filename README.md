# [![OWASP Logo](./images/owasp_logo.png) OWASP Amass](https://owasp.org/www-project-amass/)

<p align="center">
  <img src="https://github.com/OWASP/Amass/blob/master/images/amass_video.gif">
</p>

[![OWASP Flagship](https://img.shields.io/badge/owasp-flagship%20project-48A646.svg)](https://owasp.org/projects/#sec-flagships)
[![GitHub Release](https://img.shields.io/github/release/OWASP/Amass)](https://github.com/OWASP/Amass/releases)
[![GitHub Release Date](https://img.shields.io/github/release-date/OWASP/Amass)](https://github.com/OWASP/Amass/releases/latest)
[![Docker Images](https://img.shields.io/docker/pulls/caffix/amass.svg)](https://hub.docker.com/r/caffix/amass)
[![Follow on Twitter](https://img.shields.io/twitter/follow/owaspamass.svg?logo=twitter)](https://twitter.com/owaspamass)
[![Chat on Discord](https://img.shields.io/discord/433729817918308352.svg?logo=discord)](https://discord.gg/rtN8GMd)

![GitHub Test Status](https://github.com/OWASP/Amass/workflows/tests/badge.svg)
[![GoDoc](https://pkg.go.dev/badge/github.com/OWASP/Amass/v3?utm_source=godoc)](https://pkg.go.dev/github.com/OWASP/Amass/v3)
[![License](https://img.shields.io/github/license/OWASP/Amass)](https://www.apache.org/licenses/LICENSE-2.0)
[![Go Report](https://goreportcard.com/badge/github.com/OWASP/Amass)](https://goreportcard.com/report/github.com/OWASP/Amass)
[![CodeFactor](https://www.codefactor.io/repository/github/OWASP/Amass/badge)](https://www.codefactor.io/repository/github/OWASP/Amass)
[![Maintainability](https://api.codeclimate.com/v1/badges/41c139f7cf5c23df1e58/maintainability)](https://codeclimate.com/github/OWASP/Amass/maintainability)
[![Codecov](https://codecov.io/gh/OWASP/Amass/branch/master/graph/badge.svg)](https://codecov.io/gh/OWASP/Amass)

The OWASP Amass Project performs network mapping of attack surfaces and external asset discovery using open source information gathering and active reconnaissance techniques.

**Information Gathering Techniques Used:**

| Technique    | Data Sources |
|:-------------|:-------------|
| DNS          | Brute forcing, Reverse DNS sweeping, NSEC zone walking, Zone transfers, FQDN alterations/permutations, FQDN Similarity-based Guessing |
<<<<<<< HEAD
| Scraping     | Ask, Baidu, Bing, BuiltWith, DNSDumpster, DuckDuckGo, Gists, HackerOne, IPv4Info, RapidDNS, Riddler, SiteDossier, Yahoo |
| Certificates | Active pulls (optional), Censys, CertSpotter, Crtsh, FacebookCT, GoogleCT |
| APIs         | AlienVault, AnubisDB, BinaryEdge, BGPView, BufferOver, C99, Chaos, CIRCL, Cloudflare, CommonCrawl, DNSDB, GitHub, HackerTarget, Hunter, IPinfo, Mnemonic, NetworksDB, PassiveTotal, RADb, ReconDev, Robtex, SecurityTrails, ShadowServer, Shodan, SonarSearch, Spyse, Sublist3rAPI, TeamCymru, ThreatBook, ThreatCrowd, ThreatMiner, Twitter, Umbrella, URLScan, VirusTotal, WhoisXMLAPI, ZETAlytics, ZoomEye |
| Web Archives | ArchiveIt, ArchiveToday, Wayback |
=======
| Scraping     | AbuseIPDB, Ask, AskDNS, Baidu, Bing, BuiltWith, DNSDumpster, DuckDuckGo, HackerOne, IPv4Info, RapidDNS, Riddler, SiteDossier, SpyOnWeb, Yahoo |
| Certificates | Active pulls (optional), Censys, CertDetails, CertSpotter, Crtsh, FacebookCT, GoogleCT |
| APIs         | ARIN, AlienVault, Anubis, BinaryEdge, BGPView, BufferOver, C99, Chaos, CIRCL, Cloudflare, CommonCrawl, DNSDB, DNSlytics, GitHub, HackerTarget, Hunter, IPinfo, Mnemonic, NetworksDB, PassiveTotal, RADb, ReconDev, Robtex, SecurityTrails, ShadowServer, Shodan, SonarSearch, Spamhaus, Spyse, Sublist3rAPI, TeamCymru, ThreatBook, ThreatCrowd, ThreatMiner, Twitter, Umbrella, URLScan, VirusTotal, WhoisXMLAPI, ZETAlytics, ZoomEye |
| Web Archives | ArchiveIt, ArchiveToday, UKWebArchive, Wayback |
>>>>>>> 469ed9a9

----

## Installation [![Go Version](https://img.shields.io/github/go-mod/go-version/OWASP/Amass)](https://golang.org/dl/) [![Docker Images](https://img.shields.io/docker/pulls/caffix/amass.svg)](https://hub.docker.com/r/caffix/amass) [![Snapcraft](https://snapcraft.io/amass/badge.svg)](https://snapcraft.io/amass) [![GitHub Downloads](https://img.shields.io/github/downloads/OWASP/Amass/latest/total.svg)](https://github.com/OWASP/Amass/releases/latest)

> You can find some additional installation variations in the [Installation Guide](./doc/install.md).

### Prebuilt Packages

1. Simply unzip the [package](https://github.com/OWASP/Amass/releases/latest)
2. Put the precompiled binary into your path
3. Start using OWASP Amass!

#### Homebrew

```bash
brew tap caffix/amass
brew install amass
```

#### Snapcraft

```bash
sudo snap install amass
```

### Docker Container

1. Install [Docker](https://www.docker.com)
2. Pull the Docker image by running `docker pull caffix/amass`
3. Run `docker run -v OUTPUT_DIR_PATH:/.config/amass/ caffix/amass enum -share -d example.com`

The volume argument allows the Amass graph database to persist between executions and output files to be accessed on the host system. The first field (left of the colon) of the volume option is the amass output directory that is external to Docker, while the second field is the path, internal to Docker, where amass will write the output files.

### From Sources

1. Install [Go](https://golang.org/doc/install) and setup your Go workspace
2. Download OWASP Amass by running `go get -v github.com/OWASP/Amass/v3/...`
3. At this point, the binary should be in `$GOPATH/bin`

## Documentation [![GoDoc](https://pkg.go.dev/badge/github.com/OWASP/Amass/v3?utm_source=godoc)](https://pkg.go.dev/github.com/OWASP/Amass/v3)

Use the [Installation Guide](./doc/install.md) to get started.

Go to the [User's Guide](./doc/user_guide.md) for additional information.

See the [Tutorial](./doc/tutorial.md) for example usage.

See the [Amass Scripting Engine Manual](./doc/scripting.md) for greater control over your enumeration process.

## Troubleshooting [![Chat on Discord](https://img.shields.io/discord/433729817918308352.svg?logo=discord)](https://discord.gg/rtN8GMd)

If you need help with installation and/or usage of the tool, please join our [Discord server](https://discord.gg/rtN8GMd) where community members can best help you.

:stop_sign:   **Please avoid opening GitHub issues for support requests or questions!**

## Contributing [![Contribute Yes](https://img.shields.io/badge/contribute-yes-brightgreen.svg)](./CONTRIBUTING.md) [![Chat on Discord](https://img.shields.io/discord/433729817918308352.svg?logo=discord)](https://discord.gg/rtN8GMd)

We are always happy to get new contributors on board! Please check [CONTRIBUTING.md](CONTRIBUTING.md) to learn how to
contribute to our codebase, and join our [Discord Server](https://discord.gg/rtN8GMd) to discuss current project goals.

For a list of all contributors to the OWASP Amass Project please visit our [HALL_OF_FAME.md](HALL_OF_FAME.md).

### External Projects Helping Amass Users

* [Patrik's Amass data source scripts](https://github.com/PatrikFehrenbach/amass-tools/)
* [amass-to-csv](https://github.com/amroot/amass-to-csv)

## References [![Bugcrowd LevelUp 0x04](https://img.shields.io/badge/bugcrowd-levelup%200x04-orange.svg)](https://www.youtube.com/watch?v=C-GabM2db9A) [![DEF CON 27 Demo Labs](https://img.shields.io/badge/defcon%2027-demo%20labs-purple.svg)](https://www.defcon.org/html/defcon-27/dc-27-demolabs.html) [![DEF CON 27 Recon Village](https://img.shields.io/badge/defcon%2027-recon%20village-lightgrey.svg)](https://reconvillage.org/) [![DEF CON 28 Red Team Village](https://img.shields.io/badge/defcon%2028-red%20team%20village-red.svg)](https://www.youtube.com/c/RedTeamVillage/featured) [![Bugcrowd LevelUp 0x07](https://img.shields.io/badge/bugcrowd-levelup%200x07-orange.svg)](https://www.twitch.tv/videos/723418873) [![Grayhat 2020](https://img.shields.io/badge/grayhat%202020-bootcamp-lightgrey.svg)](https://www.youtube.com/watch?v=J33JmuQ79tE) [![BeNeLux 2020](https://img.shields.io/badge/owasp%202020-benelux%20days-blue.svg)](https://www.youtube.com/watch?v=fDlKQXRaGl0) [![BSides København 2020](https://img.shields.io/badge/bsides%202020-københavn-red.svg)](https://vimeo.com/481985359) [![ESW 2021](https://img.shields.io/badge/security%20weekly-esw%20219-blue.svg)](https://www.youtube.com/watch?v=fDlKQXRaGl0)

Did you write a blog post, magazine article or do a podcast about OWASP Amass? Or maybe you held or joined a conference talk or meetup session, a hacking workshop or public training where this project was mentioned?

Add it to our ever-growing list of [REFERENCES.md](REFERENCES.md) by forking and opening a Pull Request!

### Top Mentions

* [SecurityTrails | Introducing the new OWASP Amass Information Sharing Feature: a Big Community Effort to Share Accurate Domain and Subdomain data, for everyone](https://securitytrails.com/blog/introducing-owasp-amass-information-sharing-feature)
* [WhoisXML API | OWASP Amass and WhoisXML API Are Now Integration Partners](https://main.whoisxmlapi.com/success-stories/cyber-security-solutions/owasp-amass-and-whoisxml-api-are-now-integration-partners)
* [Intigriti | Hacker tools: Amass – Hunting for Subdomains](https://blog.intigriti.com/2021/06/08/hacker-tools-amass-hunting-for-subdomains)
* [Hakluke | Guide to Amass — How to Use Amass More Effectively for Bug Bounties](https://medium.com/@hakluke/haklukes-guide-to-amass-how-to-use-amass-more-effectively-for-bug-bounties-7c37570b83f7)
* [SecurityTrails | OWASP Amass: A Solid Information Gathering Tool](https://securitytrails.com/blog/owasp-amass)
* [TrustedSec | Upgrade Your Workflow, Part 1: Building OSINT Checklists](https://www.trustedsec.com/blog/upgrade-your-workflow-part-1-building-osint-checklists/)
* [SANS ISC | Offensive Tools Are For Blue Teams Too](https://isc.sans.edu/forums/diary/Offensive+Tools+Are+For+Blue+Teams+Too/25842/)
* [Daniel Miessler | amass — Automated Attack Surface Mapping](https://danielmiessler.com/study/amass/)
* [Dionach | How to Use OWASP Amass: An Extensive Tutorial](https://www.dionach.com/blog/how-to-use-owasp-amass-an-extensive-tutorial/)
* [Jason Haddix | LevelUp 0x02 - The Bug Hunters Methodology v3(ish)](https://www.youtube.com/watch?v=Qw1nNPiH_Go)
* [Hacker Toolbelt | OWASP Amass OSINT Reconnaissance](https://medium.com/hacker-toolbelt/owasp-amass-osint-reconnaissance-9b57d81fb958)
* [ToolWar | Extreme Subdomain Enumeration/Scanning on Windows : OWASP Amass](https://www.youtube.com/watch?v=mEQnVkSG19M)
* [Ghost Lulz | YouTube - Bug Bounty Tips: Amass Recon Tool](https://www.youtube.com/watch?v=QRkKzYH4efI)
* [Capt. Meelo | Asset Enumeration: Expanding a Target's Attack Surface](https://captmeelo.com/bugbounty/2019/09/02/asset-enumeration.html)
* [Noobhax | My Recon Process — DNS Enumeration](https://medium.com/@noobhax/my-recon-process-dns-enumeration-d0e288f81a8a)

## Licensing [![License](https://img.shields.io/github/license/OWASP/Amass)](https://www.apache.org/licenses/LICENSE-2.0)

This program is free software: you can redistribute it and/or modify it under the terms of the [Apache license](LICENSE). OWASP Amass and any contributions are Copyright © by Jeff Foley 2017-2021. Some subcomponents have separate licenses.

![Network graph](./images/network_06092018.png "Amass Network Mapping")<|MERGE_RESOLUTION|>--- conflicted
+++ resolved
@@ -26,17 +26,10 @@
 | Technique    | Data Sources |
 |:-------------|:-------------|
 | DNS          | Brute forcing, Reverse DNS sweeping, NSEC zone walking, Zone transfers, FQDN alterations/permutations, FQDN Similarity-based Guessing |
-<<<<<<< HEAD
-| Scraping     | Ask, Baidu, Bing, BuiltWith, DNSDumpster, DuckDuckGo, Gists, HackerOne, IPv4Info, RapidDNS, Riddler, SiteDossier, Yahoo |
-| Certificates | Active pulls (optional), Censys, CertSpotter, Crtsh, FacebookCT, GoogleCT |
-| APIs         | AlienVault, AnubisDB, BinaryEdge, BGPView, BufferOver, C99, Chaos, CIRCL, Cloudflare, CommonCrawl, DNSDB, GitHub, HackerTarget, Hunter, IPinfo, Mnemonic, NetworksDB, PassiveTotal, RADb, ReconDev, Robtex, SecurityTrails, ShadowServer, Shodan, SonarSearch, Spyse, Sublist3rAPI, TeamCymru, ThreatBook, ThreatCrowd, ThreatMiner, Twitter, Umbrella, URLScan, VirusTotal, WhoisXMLAPI, ZETAlytics, ZoomEye |
-| Web Archives | ArchiveIt, ArchiveToday, Wayback |
-=======
-| Scraping     | AbuseIPDB, Ask, AskDNS, Baidu, Bing, BuiltWith, DNSDumpster, DuckDuckGo, HackerOne, IPv4Info, RapidDNS, Riddler, SiteDossier, SpyOnWeb, Yahoo |
+| Scraping     | AbuseIPDB, Ask, AskDNS, Baidu, Bing, BuiltWith, DNSDumpster, DuckDuckGo, Gists, HackerOne, IPv4Info, RapidDNS, Riddler, SiteDossier, SpyOnWeb, Yahoo |
 | Certificates | Active pulls (optional), Censys, CertDetails, CertSpotter, Crtsh, FacebookCT, GoogleCT |
-| APIs         | ARIN, AlienVault, Anubis, BinaryEdge, BGPView, BufferOver, C99, Chaos, CIRCL, Cloudflare, CommonCrawl, DNSDB, DNSlytics, GitHub, HackerTarget, Hunter, IPinfo, Mnemonic, NetworksDB, PassiveTotal, RADb, ReconDev, Robtex, SecurityTrails, ShadowServer, Shodan, SonarSearch, Spamhaus, Spyse, Sublist3rAPI, TeamCymru, ThreatBook, ThreatCrowd, ThreatMiner, Twitter, Umbrella, URLScan, VirusTotal, WhoisXMLAPI, ZETAlytics, ZoomEye |
+| APIs         | ARIN, AlienVault, AnubisDB, BinaryEdge, BGPView, BufferOver, C99, Chaos, CIRCL, Cloudflare, CommonCrawl, DNSDB, DNSlytics, GitHub, HackerTarget, Hunter, IPinfo, Mnemonic, NetworksDB, PassiveTotal, RADb, ReconDev, Robtex, SecurityTrails, ShadowServer, Shodan, SonarSearch, Spamhaus, Spyse, Sublist3rAPI, TeamCymru, ThreatBook, ThreatCrowd, ThreatMiner, Twitter, Umbrella, URLScan, VirusTotal, WhoisXMLAPI, ZETAlytics, ZoomEye |
 | Web Archives | ArchiveIt, ArchiveToday, UKWebArchive, Wayback |
->>>>>>> 469ed9a9
 
 ----
 
